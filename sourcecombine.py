--- conflicted
+++ resolved
@@ -813,12 +813,8 @@
     )
     parser.add_argument(
         "config_file",
-<<<<<<< HEAD
         nargs="?",
         help="Path to the YAML configuration file (e.g., config.yml). Optional if a default config exists.",
-=======
-        help="Path to the YAML configuration file (e.g., config.yml).",
->>>>>>> 51731179
     )
     parser.add_argument(
         "--dry-run",

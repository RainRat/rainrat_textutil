import copy
import pytest
from pathlib import Path
from unittest.mock import MagicMock
import logging

from sourcecombine import find_and_combine_files, _generate_table_of_contents
from utils import DEFAULT_CONFIG

import copy
<<<<<<< HEAD

=======
>>>>>>> ddea4768
@pytest.fixture
def toc_config(tmp_path):
    config = copy.deepcopy(DEFAULT_CONFIG)
    config['search'] = {'root_folders': [str(tmp_path)]}
    config['output']['table_of_contents'] = True
    config['output']['file'] = str(tmp_path / "output.txt")
    return config

def test_generate_toc_text():
    files = [
        (Path("/root/src/main.py"), Path("/root")),
        (Path("/root/src/utils.py"), Path("/root")),
        (Path("/root/README.md"), Path("/root")),
    ]

    expected = (
        "Table of Contents:\n"
        "- src/main.py\n"
        "- src/utils.py\n"
        "- README.md\n"
        "\n--------------------\n"
    )

    assert _generate_table_of_contents(files, 'text') == expected

def test_generate_toc_markdown():
    files = [
        (Path("/root/src/main.py"), Path("/root")),
        (Path("/root/Hello World.md"), Path("/root")),
    ]

    expected = (
        "## Table of Contents\n"
        "- [src/main.py](#srcmainpy)\n"
        "- [Hello World.md](#hello-worldmd)\n"
    )

    assert _generate_table_of_contents(files, 'markdown') == expected

def test_toc_integration_text(tmp_path, toc_config, caplog):
    # Setup files
    (tmp_path / "a.txt").write_text("content a")
    (tmp_path / "b.txt").write_text("content b")

    output_file = tmp_path / "output.txt"
    toc_config['output']['file'] = str(output_file)

    find_and_combine_files(toc_config, str(output_file))

    content = output_file.read_text(encoding='utf-8')

    assert "Table of Contents:" in content
    assert "- a.txt" in content
    assert "- b.txt" in content
    assert "content a" in content
    assert "content b" in content

def test_toc_integration_markdown(tmp_path, toc_config):
    # Setup files
    (tmp_path / "doc.md").write_text("# Doc")

    output_file = tmp_path / "output.md"
    toc_config['output']['file'] = str(output_file)

    find_and_combine_files(toc_config, str(output_file), output_format='markdown')

    content = output_file.read_text(encoding='utf-8')

    assert "## Table of Contents" in content
    assert "- [doc.md](#docmd)" in content
    assert "# Doc" in content

def test_toc_ignored_in_pairing_mode(tmp_path, toc_config):
    # Setup pairing config
    toc_config['pairing']['enabled'] = True
    toc_config['pairing']['source_extensions'] = ['.c']
    toc_config['pairing']['header_extensions'] = ['.h']

    # TOC should be ignored or raise error if strict, but current implementation ignores it
    # Just ensure it doesn't crash

    output_folder = tmp_path / "out_pair"
    find_and_combine_files(toc_config, str(output_folder))

    # Verification: No output file should be created at 'output.file' location
    # because pairing writes to 'out_folder'
    assert not Path(toc_config['output']['file']).exists()

    # Reset pairing for other tests if config is reused (it is a fixture, but safer to be sure)
    toc_config['pairing']['enabled'] = False

def test_toc_estimate_tokens(tmp_path, toc_config):
    (tmp_path / "a.txt").write_text("content a")

    toc_config['output']['file'] = str(tmp_path / "dummy.txt")

    stats_with_toc = find_and_combine_files(toc_config, None, estimate_tokens=True)

    toc_config['output']['table_of_contents'] = False
    stats_without_toc = find_and_combine_files(toc_config, None, estimate_tokens=True)

    # TOC adds tokens
    assert stats_with_toc['total_tokens'] > stats_without_toc['total_tokens']<|MERGE_RESOLUTION|>--- conflicted
+++ resolved
@@ -8,10 +8,6 @@
 from utils import DEFAULT_CONFIG
 
 import copy
-<<<<<<< HEAD
-
-=======
->>>>>>> ddea4768
 @pytest.fixture
 def toc_config(tmp_path):
     config = copy.deepcopy(DEFAULT_CONFIG)
